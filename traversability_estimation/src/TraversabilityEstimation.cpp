--- conflicted
+++ resolved
@@ -123,16 +123,13 @@
   }
 
   grid_map::GridMap map;
-<<<<<<< HEAD
-  grid_map_msgs::GridMap msg;
   if (!grid_map::GridMapRosConverter::loadFromBag(request.file_path, request.topic_name, map)) {
     ROS_ERROR("TraversabilityEstimation: Cannot find bag '%s' or topic '%s' of the elevation map!",
         request.file_path.c_str(), request.topic_name.c_str());
     response.success = static_cast<unsigned char>(false);
   } else {
     map.setTimestamp(ros::Time::now().toNSec());
-    grid_map::GridMapRosConverter::toMessage(map, msg);
-    if (!initializeTraversabilityMapFromGridMapMessage(msg)) {
+    if (!initializeTraversabilityMapFromGridMap(map)) {
       ROS_ERROR(
           "TraversabilityEstimation: loadElevationMap: it was not possible to load elevation map from bag with path '%s' and topic '%s'.",
           request.file_path.c_str(),
@@ -143,20 +140,6 @@
     }
   }
 
-=======
-  if (!grid_map::GridMapRosConverter::loadFromBag(pathElevationMapBagToLoad_, elevationMapBagToLoadTopicName_, map)) {
-    ROS_ERROR("TraversabilityEstimation: Cannot find bag or topic of the elevation map!");
-    return false;
-  }
-
-  map.setTimestamp(ros::Time::now().toNSec());
-  if (!initializeTraversabilityMapFromGridMap(map)) {
-    ROS_ERROR(
-        "TraversabilityEstimation: loadElevationMap: it was not possible to load elevation map from bag with path '%s' and topic '%s'.",
-        pathElevationMapBagToLoad_.c_str(),
-        elevationMapBagToLoadTopicName_.c_str());
-  }
->>>>>>> d1cd9011
   return true;
 }
 
